--- conflicted
+++ resolved
@@ -10,211 +10,6 @@
 /// @macro {String} The version of Forms as a string "major.minor.patch".
 #macro FORMS_VERSION_STRING $"{FORMS_VERSION_MAJOR}.{FORMS_VERSION_MINOR}.{FORMS_VERSION_PATCH}"
 
-<<<<<<< HEAD
-/// @var {Constant.Color} The accent color. Used for example as color of the
-/// tick icon in selected checboxes or the circle icon in selected radio buttons.
-/// Default value is `0x5B9D00` ("GameMaker green").
-global.formsAccentColor = 0x5B9D00;
-
-/// @func forms_assert(_expr, _message)
-///
-/// @desc Calls `show_error(_message, true)` if given expression doesn't
-/// evaluate to `true`.
-///
-/// @param {Bool} _expr The expression to check.
-/// @param {String} _message The error message to show if expression is `false`.
-function forms_assert(_expr, _message)
-{
-	gml_pragma("forceinline");
-	if (!_expr)
-	{
-		show_error(_message, true);
-	}
-}
-
-/// @func forms_draw_rectangle(_x, _y, _width, _height[, _color[, _alpha]])
-///
-/// @desc Draws a rectangle using a stretched sprite to save on batch breaks.
-///
-/// @param {Real} _x The X position of the rectangle.
-/// @param {Real} _y The Y position of the rectangle.
-/// @param {Real} _width The width of the rectangle.
-/// @param {Real} _height The height of the rectangle.
-/// @param {Constant.Color} [_color] The color of the rectangle. Defaults to
-/// `c_white`.
-/// @param {Real} [_alpha] The alpha value of the rectangle. Defaults to 1.
-function forms_draw_rectangle(_x, _y, _width, _height, _color=c_white, _alpha=1.0)
-{
-	gml_pragma("forceinline");
-	draw_sprite_stretched_ext(FORMS_SprRectangle, 0, _x, _y, _width, _height, _color, _alpha);
-}
-
-/// @func forms_char_is_digit(_char)
-///
-/// @desc Checks whether given character is a digit.
-///
-/// @param {String} _char The character to check.
-///
-/// @return {Bool} Returns `true` if the character is a digit.
-function forms_char_is_digit(_char)
-{
-	gml_pragma("forceinline");
-	return (_char >= "0" && _char <= "9");
-}
-
-/// @func forms_char_is_letter(_char)
-///
-/// @desc Checks whether given character is a letter.
-///
-/// @param {String} _char The character.
-///
-/// @return {Bool} Returns `true` if the character is a letter.
-function forms_char_is_letter(_char)
-{
-	gml_pragma("forceinline");
-	return ((_char >= "a" && _char <= "b")
-		|| (_char >= "A" && _char <= "B"));
-}
-
-/// @func forms_parse_real(_string)
-///
-/// @desc Tries to parse a real number from a string.
-///
-/// @param {String} _string The string to parse the number from.
-///
-/// @return {Real, Undefined} The parsed number or `undefined` if the string
-/// does not represent a number.
-///
-/// @example
-/// The following code tries to parse a number from a variable `_userInput`
-/// (string) and stores the result into `_number`. If parsing fails, it defaults
-/// to 0.
-/// ```gml
-/// var _number = forms_parse_real(_userInput) ?? 0;
-/// ```
-function forms_parse_real(_string)
-{
-	var _sign = 1;
-	var _number = "0";
-	var _index = 1;
-	var _state = 0;
-
-	repeat (string_length(_string) + 1)
-	{
-		var _char = string_char_at(_string, _index++);
-
-		switch (_state)
-		{
-		case 0:
-			if (_char == "-")
-			{
-				_sign *= -1;
-			}
-			else if (_char == "+")
-			{
-				_sign *= +1;
-			}
-			else if (forms_char_is_digit(_char)
-				|| _char == ".")
-			{
-				_state = 1;
-				--_index;
-			}
-			else
-			{
-				return undefined;
-			}
-			break;
-
-		case 1:
-			if (forms_char_is_digit(_char)
-				|| _char == ".")
-			{
-				_number += _char;
-			}
-			else
-			{
-				return undefined;
-			}
-			break;
-
-		case 2:
-			if (forms_char_is_digit(_char))
-			{
-				_number += _char;
-			}
-			else
-			{
-				return undefined;
-			}
-			break;
-		}
-	}
-
-	return _sign * real(_number);
-}
-
-/// @var {Id.DsStack}
-/// @private
-global.__formsScissorStack = ds_stack_create();
-
-/// @var {Array<Real>, Undefined}
-/// @private
-global.__formsScissorRect = undefined;
-
-/// @func forms_scissor_rect_push(_x, _y, _width, _height)
-///
-/// @desc
-///
-/// @param {Real} _x
-/// @param {Real} _y
-/// @param {Real} _width
-/// @param {Real} _height
-function forms_scissor_rect_push(_x, _y, _width, _height)
-{
-	ds_stack_push(global.__formsScissorStack, global.__formsScissorRect);
-	if (global.__formsScissorRect == undefined)
-	{
-		global.__formsScissorRect = [_x, _y, _x + _width, _y + _height];
-	}
-	else
-	{
-		global.__formsScissorRect = [
-			max(global.__formsScissorRect[0], _x),
-			max(global.__formsScissorRect[1], _y),
-			min(global.__formsScissorRect[2], _x + _width),
-			min(global.__formsScissorRect[3], _y + _height)
-		];
-	}
-	gpu_set_scissor(
-		global.__formsScissorRect[0],
-		global.__formsScissorRect[1],
-		global.__formsScissorRect[2] - global.__formsScissorRect[0],
-		global.__formsScissorRect[3] - global.__formsScissorRect[1]
-	);
-}
-
-/// @func forms_scissor_rect_pop()
-///
-/// @desc
-function forms_scissor_rect_pop()
-{ 
-	global.__formsScissorRect = ds_stack_top(global.__formsScissorStack);
-	ds_stack_pop(global.__formsScissorStack);
-	if (global.__formsScissorRect == undefined)
-	{
-		gpu_set_scissor(0, 0, window_get_width(), window_get_height());
-	}
-	else
-	{
-		gpu_set_scissor(
-			global.__formsScissorRect[0],
-			global.__formsScissorRect[1],
-			global.__formsScissorRect[2] - global.__formsScissorRect[0],
-			global.__formsScissorRect[3] - global.__formsScissorRect[1]
-		);
-	}
-=======
 /// @var {Constant.Color} The accent color. Used for example as color of the
 /// tick icon in selected checboxes or the circle icon in selected radio buttons.
 /// Default value is `0x5B9D00` ("GameMaker green").
@@ -376,5 +171,66 @@
 	}
 
 	return _sign * real(_number);
->>>>>>> 539f3897
+}
+
+// @var {Id.DsStack}
+/// @private
+global.__formsScissorStack = ds_stack_create();
+
+/// @var {Array<Real>, Undefined}
+/// @private
+global.__formsScissorRect = undefined;
+
+/// @func forms_scissor_rect_push(_x, _y, _width, _height)
+///
+/// @desc
+///
+/// @param {Real} _x
+/// @param {Real} _y
+/// @param {Real} _width
+/// @param {Real} _height
+function forms_scissor_rect_push(_x, _y, _width, _height)
+{
+	ds_stack_push(global.__formsScissorStack, global.__formsScissorRect);
+	if (global.__formsScissorRect == undefined)
+	{
+		global.__formsScissorRect = [_x, _y, _x + _width, _y + _height];
+	}
+	else
+	{
+		global.__formsScissorRect = [
+			max(global.__formsScissorRect[0], _x),
+			max(global.__formsScissorRect[1], _y),
+			min(global.__formsScissorRect[2], _x + _width),
+			min(global.__formsScissorRect[3], _y + _height)
+		];
+	}
+	gpu_set_scissor(
+		global.__formsScissorRect[0],
+		global.__formsScissorRect[1],
+		global.__formsScissorRect[2] - global.__formsScissorRect[0],
+		global.__formsScissorRect[3] - global.__formsScissorRect[1]
+	);
+}
+
+/// @func forms_scissor_rect_pop()
+///
+/// @desc
+function forms_scissor_rect_pop()
+{
+	global.__formsScissorRect = ds_stack_top(global.__formsScissorStack);
+	ds_stack_pop(global.__formsScissorStack);
+	if (global.__formsScissorRect == undefined)
+	{
+		gpu_set_scissor(0, 0, window_get_width(), window_get_height());
+	}
+	else
+	{
+		gpu_set_scissor(
+			global.__formsScissorRect[0],
+			global.__formsScissorRect[1],
+			global.__formsScissorRect[2] - global.__formsScissorRect[0],
+			global.__formsScissorRect[3] - global.__formsScissorRect[1]
+		);
+	}
 }