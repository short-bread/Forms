--- conflicted
+++ resolved
@@ -15,30 +15,23 @@
 	]);
 	add_child(_menu);
 
-<<<<<<< HEAD
-	var _dock = new FORMS_Dock({
-		Width : "100%",
-		Height : "100%",
-		Flex : 1,
-=======
 	var _dock = new FORMS_Dock(
 	{
 		Width: "100%",
 		Height: "100%",
 		Flex: 1,
->>>>>>> 539f3897
 	});
 	add_child(_dock);
 
 	_dock.set_tabs([
-		new FORMS_ScrollPane(new TestControlsContainer(), { Name : "Test Scroll Pane" }),
-		new FORMS_ScrollPane(new TestControlsContainer(), { Name : "Test Scroll Pane" }),
+		new FORMS_ScrollPane(new TestControlsContainer(), { Name: "Test Scroll Pane" }),
+		new FORMS_ScrollPane(new TestControlsContainer(), { Name: "Test Scroll Pane" }),
 	]);
 
 	_dock.split_left();
 	_dock.SplitSize = 0.25;
 
 	_dock.get_second().set_tabs([
-		new FORMS_ApplicationSurface({ Name : "Viewport", Width : "100%", Height : "100%" })
+		new FORMS_ApplicationSurface({ Name: "Viewport", Width: "100%", Height: "100%" })
 	]);
 }